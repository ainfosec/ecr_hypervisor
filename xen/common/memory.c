--- conflicted
+++ resolved
@@ -1152,17 +1152,14 @@
             perfc_incrc(shadow_update_va_fail);
         }
 
-<<<<<<< HEAD
-        check_pagetable(p, p->mm.pagetable, "va"); /* debug */
-=======
-	check_pagetable( p, p->mm.pagetable, "va" ); // debug
 
 	/* if we're in logdirty mode, we need to note that we've updated the
 	   PTE in the PT-holding page. This is a bit of a pain as we don't
 	   know the physcial (machine) frame number of the page */
 	if ( p->mm.shadow_mode == SHM_logdirty )
-	  mark_dirty( &current->mm, va_to_l1mfn(page_nr<<PAGE_SHIFT) );    
->>>>>>> 8861f72c
+	  mark_dirty( &current->mm, va_to_l1mfn(page_nr<<PAGE_SHIFT) );  
+  
+	check_pagetable( p, p->mm.pagetable, "va" ); // debug
     }
 
     deferred_ops = percpu_info[cpu].deferred_ops;
