/******************************************************************************
 * dom_mem_ops.c
 *
 * Code to handle memory related requests from domains eg. balloon driver.
 *
 * Copyright (c) 2003-2004, B Dragovic & K A Fraser.
 */

#include <xen/config.h>
#include <xen/types.h>
#include <xen/lib.h>
#include <xen/mm.h>
#include <xen/perfc.h>
#include <xen/sched.h>
#include <xen/event.h>
#include <asm/domain_page.h>

/*
 * To allow safe resume of do_dom_mem_op() after preemption, we need to know 
 * at what point in the page list to resume. For this purpose I steal the 
 * high-order bits of the @op parameter, which are otherwise unused and zero.
 */
#define START_EXTENT_SHIFT 4 /* op[:4] == start_extent */

<<<<<<< HEAD
#define PREEMPT_CHECK(_op)                                  \
    if ( hypercall_preempt_check() ) {                      \
        hypercall_create_continuation(                      \
            __HYPERVISOR_dom_mem_op, 5,                     \
            (_op) | (i << START_EXTENT_SHIFT),              \
            extent_list, nr_extents, extent_order,          \
            (d == current->domain) ? DOMID_SELF : d->id);   \
        return __HYPERVISOR_dom_mem_op;                     \
    }
=======
#define PREEMPT_CHECK(_op)                          \
    if ( hypercall_preempt_check() )                \
        return hypercall_create_continuation(       \
            __HYPERVISOR_dom_mem_op, 5,             \
            (_op) | (i << START_EXTENT_SHIFT),      \
            extent_list, nr_extents, extent_order,  \
            (d == current) ? DOMID_SELF : d->id)
>>>>>>> 4c14a0db

static long
alloc_dom_mem(struct domain *d, 
              unsigned long *extent_list, 
              unsigned long  start_extent,
              unsigned long  nr_extents,
              unsigned int   extent_order)
{
    struct pfn_info *page;
    unsigned long    i;

    if ( unlikely(!array_access_ok(VERIFY_WRITE, extent_list, 
                                   nr_extents, sizeof(*extent_list))) )
        return start_extent;

    if ( (extent_order != 0) && !IS_CAPABLE_PHYSDEV(current->domain) )
    {
        DPRINTK("Only I/O-capable domains may allocate > order-0 memory.\n");
        return start_extent;
    }

    for ( i = start_extent; i < nr_extents; i++ )
    {
        PREEMPT_CHECK(MEMOP_increase_reservation);

        if ( unlikely((page = alloc_domheap_pages(d, extent_order)) == NULL) )
        {
            DPRINTK("Could not allocate a frame\n");
            return i;
        }

        /* Inform the domain of the new page's machine address. */ 
        if ( unlikely(__put_user(page_to_pfn(page), &extent_list[i]) != 0) )
            return i;
    }

    return i;
}
    
static long
free_dom_mem(struct domain *d,
             unsigned long *extent_list, 
             unsigned long  start_extent,
             unsigned long  nr_extents,
             unsigned int   extent_order)
{
    struct pfn_info *page;
    unsigned long    i, j, mpfn;

    if ( unlikely(!array_access_ok(VERIFY_READ, extent_list, 
                                   nr_extents, sizeof(*extent_list))) )
        return start_extent;

    for ( i = start_extent; i < nr_extents; i++ )
    {
        PREEMPT_CHECK(MEMOP_decrease_reservation);

        if ( unlikely(__get_user(mpfn, &extent_list[i]) != 0) )
            return i;

        for ( j = 0; j < (1 << extent_order); j++ )
        {
            if ( unlikely((mpfn + j) >= max_page) )
            {
                DPRINTK("Domain %u page number out of range (%08lx>=%08lx)\n", 
                        d->id, mpfn + j, max_page);
                return i;
            }
            
            page = &frame_table[mpfn + j];
            if ( unlikely(!get_page(page, d)) )
            {
                DPRINTK("Bad page free for domain %u\n", d->id);
                return i;
            }

            if ( test_and_clear_bit(_PGT_pinned, &page->u.inuse.type_info) )
                put_page_and_type(page);
            
            if ( test_and_clear_bit(_PGC_allocated, &page->count_info) )
                put_page(page);

            put_page(page);
        }
    }

    return i;
}

long
do_dom_mem_op(unsigned long  op, 
              unsigned long *extent_list, 
              unsigned long  nr_extents,
              unsigned int   extent_order,
              domid_t        domid)
{
    struct domain *d;
    unsigned long  rc, start_extent;

    /* Extract @start_extent from @op. */
    start_extent  = op >> START_EXTENT_SHIFT;
    op           &= (1 << START_EXTENT_SHIFT) - 1;

    if ( unlikely(start_extent > nr_extents) || 
         unlikely(nr_extents > (~0UL >> START_EXTENT_SHIFT)) )
        return -EINVAL;

    if ( likely(domid == DOMID_SELF) )
        d = current->domain;
    else if ( unlikely(!IS_PRIV(current->domain)) )
        return -EPERM;
    else if ( unlikely((d = find_domain_by_id(domid)) == NULL) )
	return -ESRCH;

    LOCK_BIGLOCK(d);

    switch ( op )
    {
    case MEMOP_increase_reservation:
        rc = alloc_dom_mem(
            d, extent_list, start_extent, nr_extents, extent_order);
	break;
    case MEMOP_decrease_reservation:
        rc = free_dom_mem(
            d, extent_list, start_extent, nr_extents, extent_order);
	break;
    default:
        rc = -ENOSYS;
        break;
    }

    if ( unlikely(domid != DOMID_SELF) )
	put_domain(d);

    UNLOCK_BIGLOCK(d);

    return rc;
}<|MERGE_RESOLUTION|>--- conflicted
+++ resolved
@@ -22,25 +22,13 @@
  */
 #define START_EXTENT_SHIFT 4 /* op[:4] == start_extent */
 
-<<<<<<< HEAD
-#define PREEMPT_CHECK(_op)                                  \
-    if ( hypercall_preempt_check() ) {                      \
-        hypercall_create_continuation(                      \
-            __HYPERVISOR_dom_mem_op, 5,                     \
-            (_op) | (i << START_EXTENT_SHIFT),              \
-            extent_list, nr_extents, extent_order,          \
-            (d == current->domain) ? DOMID_SELF : d->id);   \
-        return __HYPERVISOR_dom_mem_op;                     \
-    }
-=======
 #define PREEMPT_CHECK(_op)                          \
     if ( hypercall_preempt_check() )                \
         return hypercall_create_continuation(       \
             __HYPERVISOR_dom_mem_op, 5,             \
             (_op) | (i << START_EXTENT_SHIFT),      \
             extent_list, nr_extents, extent_order,  \
-            (d == current) ? DOMID_SELF : d->id)
->>>>>>> 4c14a0db
+            (d == current->domain) ? DOMID_SELF : d->id);
 
 static long
 alloc_dom_mem(struct domain *d, 
