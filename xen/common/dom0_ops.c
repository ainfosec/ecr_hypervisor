/******************************************************************************
 * dom0_ops.c
 * 
 * Process command requests from domain-0 guest OS.
 * 
 * Copyright (c) 2002, K A Fraser
 */

#include <xen/config.h>
#include <xen/types.h>
#include <xen/lib.h>
#include <xen/mm.h>
#include <xen/sched.h>
#include <xen/domain.h>
#include <xen/event.h>
#include <xen/domain_page.h>
#include <xen/trace.h>
#include <xen/console.h>
#include <asm/current.h>
#include <public/dom0_ops.h>
#include <public/sched_ctl.h>
#include <acm/acm_hooks.h>

extern long arch_do_dom0_op(dom0_op_t *op, dom0_op_t *u_dom0_op);
extern void arch_getdomaininfo_ctxt(
    struct vcpu *, struct vcpu_guest_context *);

static inline int is_free_domid(domid_t dom)
{
    struct domain *d;

    if ( dom >= DOMID_FIRST_RESERVED )
        return 0;

    if ( (d = find_domain_by_id(dom)) == NULL )
        return 1;

    put_domain(d);
    return 0;
}

static void getdomaininfo(struct domain *d, dom0_getdomaininfo_t *info)
{
    struct vcpu   *v;
    u64 cpu_time = 0;
    int vcpu_count = 0;
    int flags = DOMFLAGS_PAUSED | DOMFLAGS_BLOCKED;
    
    info->domain = d->domain_id;
    
    memset(&info->vcpu_to_cpu, -1, sizeof(info->vcpu_to_cpu));
    memset(&info->cpumap, 0, sizeof(info->cpumap));
    
    /* 
     * - domain is marked as paused or blocked only if all its vcpus 
     *   are paused or blocked 
     * - domain is marked as running if any of its vcpus is running
     * - only map vcpus that aren't down.  Note, at some point we may
     *   wish to demux the -1 value to indicate down vs. not-ever-booted
     *   
     */
    for_each_vcpu ( d, v ) {
        /* only map vcpus that are up */
        if ( !(test_bit(_VCPUF_down, &v->vcpu_flags)) )
            info->vcpu_to_cpu[v->vcpu_id] = v->processor;
        info->cpumap[v->vcpu_id] = v->cpumap;
        if ( !(v->vcpu_flags & VCPUF_ctrl_pause) )
            flags &= ~DOMFLAGS_PAUSED;
        if ( !(v->vcpu_flags & VCPUF_blocked) )
            flags &= ~DOMFLAGS_BLOCKED;
        if ( v->vcpu_flags & VCPUF_running )
            flags |= DOMFLAGS_RUNNING;
        cpu_time += v->cpu_time;
        vcpu_count++;
    }
    
    info->cpu_time = cpu_time;
    info->n_vcpu = vcpu_count;
    
    info->flags = flags |
        ((d->domain_flags & DOMF_dying)    ? DOMFLAGS_DYING    : 0) |
        ((d->domain_flags & DOMF_shutdown) ? DOMFLAGS_SHUTDOWN : 0) |
        d->shutdown_code << DOMFLAGS_SHUTDOWNSHIFT;

    if (d->ssid != NULL)
        info->ssidref = ((struct acm_ssid_domain *)d->ssid)->ssidref;
    else    
        info->ssidref = ACM_DEFAULT_SSID;
    
    info->tot_pages         = d->tot_pages;
    info->max_pages         = d->max_pages;
    info->shared_info_frame = __pa(d->shared_info) >> PAGE_SHIFT;
}

long do_dom0_op(dom0_op_t *u_dom0_op)
{
    long ret = 0;
    dom0_op_t curop, *op = &curop;
    void *ssid = NULL; /* save security ptr between pre and post/fail hooks */

    if ( !IS_PRIV(current->domain) )
        return -EPERM;

    if ( copy_from_user(op, u_dom0_op, sizeof(*op)) )
        return -EFAULT;

    if ( op->interface_version != DOM0_INTERFACE_VERSION )
        return -EACCES;

    if ( acm_pre_dom0_op(op, &ssid) )
        return -EACCES;

    switch ( op->cmd )
    {

    case DOM0_SETDOMAININFO:
    {
        struct domain *d = find_domain_by_id(op->u.setdomaininfo.domain);
        ret = -ESRCH;
        if ( d != NULL )
        {
            ret = set_info_guest(d, &op->u.setdomaininfo);
            put_domain(d);
        }
    }
    break;

    case DOM0_PAUSEDOMAIN:
    {
        struct domain *d = find_domain_by_id(op->u.pausedomain.domain);
        ret = -ESRCH;
        if ( d != NULL )
        {
            ret = -EINVAL;
            if ( d != current->domain )
            {
                domain_pause_by_systemcontroller(d);
                ret = 0;
            }
            put_domain(d);
        }
    }
    break;

    case DOM0_UNPAUSEDOMAIN:
    {
        struct domain *d = find_domain_by_id(op->u.unpausedomain.domain);
        ret = -ESRCH;
        if ( d != NULL )
        {
            ret = -EINVAL;
            if ( (d != current->domain) && 
                 test_bit(_DOMF_constructed, &d->domain_flags) )
            {
                domain_unpause_by_systemcontroller(d);
                ret = 0;
            }
            put_domain(d);
        }
    }
    break;

    case DOM0_CREATEDOMAIN:
    {
        struct domain *d;
        unsigned int   pro;
        domid_t        dom;
        struct vcpu   *v;
        unsigned int   i, cnt[NR_CPUS] = { 0 };
        static spinlock_t alloc_lock = SPIN_LOCK_UNLOCKED;
        static domid_t rover = 0;

        spin_lock(&alloc_lock);

        dom = op->u.createdomain.domain;
        if ( (dom > 0) && (dom < DOMID_FIRST_RESERVED) )
        {
            ret = -EINVAL;
            if ( !is_free_domid(dom) )
                goto alloc_out;
        }
        else
        {
            for ( dom = rover + 1; dom != rover; dom++ )
            {
                if ( dom == DOMID_FIRST_RESERVED )
                    dom = 0;
                if ( is_free_domid(dom) )
                    break;
            }

            ret = -ENOMEM;
            if ( dom == rover )
                goto alloc_out;

            rover = dom;
        }

        /* Do an initial CPU placement. Pick the least-populated CPU. */
        read_lock(&domlist_lock);
        for_each_domain ( d )
            for_each_vcpu ( d, v )
                cnt[v->processor]++;
        read_unlock(&domlist_lock);
        
        /*
         * If we're on a HT system, we only use the first HT for dom0, other 
         * domains will all share the second HT of each CPU. Since dom0 is on 
	     * CPU 0, we favour high numbered CPUs in the event of a tie.
         */
        pro = smp_num_siblings - 1;
        for ( i = pro; i < num_online_cpus(); i += smp_num_siblings )
            if ( cnt[i] <= cnt[pro] )
                pro = i;

        ret = -ENOMEM;
        if ( (d = do_createdomain(dom, pro)) == NULL )
            goto alloc_out;

        ret = 0;

        op->u.createdomain.domain = d->domain_id;
        copy_to_user(u_dom0_op, op, sizeof(*op));

    alloc_out:
        spin_unlock(&alloc_lock);
    }
    break;

    case DOM0_DESTROYDOMAIN:
    {
        struct domain *d = find_domain_by_id(op->u.destroydomain.domain);
        ret = -ESRCH;
        if ( d != NULL )
        {
            ret = -EINVAL;
            if ( d != current->domain )
            {
                domain_kill(d);
                ret = 0;
            }
            put_domain(d);
        }
    }
    break;

    case DOM0_PINCPUDOMAIN:
    {
        domid_t dom = op->u.pincpudomain.domain;
        struct domain *d = find_domain_by_id(dom);
        struct vcpu *v;
        cpumap_t cpumap;


        if ( d == NULL )
        {
            ret = -ESRCH;            
            break;
        }
        
        if ( (op->u.pincpudomain.vcpu >= MAX_VIRT_CPUS) ||
             !d->vcpu[op->u.pincpudomain.vcpu] )
        {
            ret = -EINVAL;
            put_domain(d);
            break;
        }

        v = d->vcpu[op->u.pincpudomain.vcpu];
        if ( v == NULL )
        {
            ret = -ESRCH;
            put_domain(d);
            break;
        }

        if ( v == current )
        {
            ret = -EINVAL;
            put_domain(d);
            break;
        }

        if ( copy_from_user(&cpumap, op->u.pincpudomain.cpumap,
                            sizeof(cpumap)) )
        {
            ret = -EFAULT;
            put_domain(d);
            break;
        }

        /* update cpumap for this vcpu */
        v->cpumap = cpumap;

        if ( cpumap == CPUMAP_RUNANYWHERE )
        {
            clear_bit(_VCPUF_cpu_pinned, &v->vcpu_flags);
        }
        else
        {
            /* pick a new cpu from the usable map */
            int new_cpu = (int)find_first_set_bit(cpumap) % num_online_cpus();

            vcpu_pause(v);
<<<<<<< HEAD
            if ( v->processor != new_cpu ){
                set_bit(_VCPUF_cpu_migrated, &v->vcpu_flags);
                arch_migrate_cpu(v, new_cpu);
            }
=======
            vcpu_migrate_cpu(v, new_cpu);
>>>>>>> 2d76e4de
            set_bit(_VCPUF_cpu_pinned, &v->vcpu_flags);
            vcpu_unpause(v);
        }

        put_domain(d);
    }
    break;

    case DOM0_SCHEDCTL:
    {
        ret = sched_ctl(&op->u.schedctl);
        copy_to_user(u_dom0_op, op, sizeof(*op));
    }
    break;

    case DOM0_ADJUSTDOM:
    {
        ret = sched_adjdom(&op->u.adjustdom);
        copy_to_user(u_dom0_op, op, sizeof(*op));
    }
    break;

    case DOM0_GETDOMAININFO:
    { 
        struct domain *d;

        read_lock(&domlist_lock);

        for_each_domain ( d )
        {
            if ( d->domain_id >= op->u.getdomaininfo.domain )
                break;
        }

        if ( (d == NULL) || !get_domain(d) )
        {
            read_unlock(&domlist_lock);
            ret = -ESRCH;
            break;
        }

        read_unlock(&domlist_lock);

        getdomaininfo(d, &op->u.getdomaininfo);

        if ( copy_to_user(u_dom0_op, op, sizeof(*op)) )     
            ret = -EINVAL;

        put_domain(d);
    }
    break;

    case DOM0_GETDOMAININFOLIST:
    { 
        struct domain *d;
        dom0_getdomaininfo_t info;
        dom0_getdomaininfo_t *buffer = op->u.getdomaininfolist.buffer;
        u32 num_domains = 0;

        read_lock(&domlist_lock);

        for_each_domain ( d )
        {
            if ( d->domain_id < op->u.getdomaininfolist.first_domain )
                continue;
            if ( num_domains == op->u.getdomaininfolist.max_domains )
                break;
            if ( (d == NULL) || !get_domain(d) )
            {
                ret = -ESRCH;
                break;
            }

            getdomaininfo(d, &info);

            put_domain(d);

            if ( copy_to_user(buffer, &info, sizeof(dom0_getdomaininfo_t)) )
            {
                ret = -EINVAL;
                break;
            }
            
            buffer++;
            num_domains++;
        }
        
        read_unlock(&domlist_lock);
        
        if ( ret != 0 )
            break;
        
        op->u.getdomaininfolist.num_domains = num_domains;

        if ( copy_to_user(u_dom0_op, op, sizeof(*op)) )
            ret = -EINVAL;
    }
    break;

    case DOM0_GETVCPUCONTEXT:
    { 
        struct vcpu_guest_context *c;
        struct domain             *d;
        struct vcpu               *v;
        int i;

        d = find_domain_by_id(op->u.getvcpucontext.domain);
        if ( d == NULL )
        {
            ret = -ESRCH;
            break;
        }

        if ( op->u.getvcpucontext.vcpu >= MAX_VIRT_CPUS )
        {
            ret = -EINVAL;
            put_domain(d);
            break;
        }

        /* find first valid vcpu starting from request. */
        v = NULL;
        for ( i = op->u.getvcpucontext.vcpu; i < MAX_VIRT_CPUS; i++ )
        {
            v = d->vcpu[i];
            if ( v != NULL && !(test_bit(_VCPUF_down, &v->vcpu_flags)) )
                break;
        }
        
        if ( v == NULL )
        {
            ret = -ESRCH;
            put_domain(d);
            break;
        }

        op->u.getvcpucontext.cpu_time = v->cpu_time;

        if ( op->u.getvcpucontext.ctxt != NULL )
        {
            if ( (c = xmalloc(struct vcpu_guest_context)) == NULL )
            {
                ret = -ENOMEM;
                put_domain(d);
                break;
            }

            if ( v != current )
                vcpu_pause(v);

            arch_getdomaininfo_ctxt(v,c);

            if ( v != current )
                vcpu_unpause(v);

            if ( copy_to_user(op->u.getvcpucontext.ctxt, c, sizeof(*c)) )
                ret = -EINVAL;

            xfree(c);
        }

        if ( copy_to_user(u_dom0_op, op, sizeof(*op)) )     
            ret = -EINVAL;

        put_domain(d);
    }
    break;

    case DOM0_SETTIME:
    {
        do_settime(op->u.settime.secs, 
                   op->u.settime.nsecs, 
                   op->u.settime.system_time);
        ret = 0;
    }
    break;

#ifdef TRACE_BUFFER
    case DOM0_TBUFCONTROL:
    {
        ret = tb_control(&op->u.tbufcontrol);
        copy_to_user(u_dom0_op, op, sizeof(*op));
    }
    break;
#endif
    
    case DOM0_READCONSOLE:
    {
        ret = read_console_ring(
            &op->u.readconsole.buffer, 
            &op->u.readconsole.count,
            op->u.readconsole.clear); 
        copy_to_user(u_dom0_op, op, sizeof(*op));
    }
    break;

    case DOM0_SCHED_ID:
    {
        op->u.sched_id.sched_id = sched_id();
        copy_to_user(u_dom0_op, op, sizeof(*op));
        ret = 0;        
    }
    break;

    case DOM0_SETDOMAINMAXMEM:
    {
        struct domain *d; 
        ret = -ESRCH;
        d = find_domain_by_id(op->u.setdomainmaxmem.domain);
        if ( d != NULL )
        {
            d->max_pages = op->u.setdomainmaxmem.max_memkb >> (PAGE_SHIFT-10);
            put_domain(d);
            ret = 0;
        }
    }
    break;

#ifdef PERF_COUNTERS
    case DOM0_PERFCCONTROL:
    {
        extern int perfc_control(dom0_perfccontrol_t *);
        ret = perfc_control(&op->u.perfccontrol);
        copy_to_user(u_dom0_op, op, sizeof(*op));
    }
    break;
#endif

    default:
        ret = arch_do_dom0_op(op,u_dom0_op);

    }
    if (!ret)
        acm_post_dom0_op(op, ssid);
    else
        acm_fail_dom0_op(op, ssid);
    return ret;
}

/*
 * Local variables:
 * mode: C
 * c-set-style: "BSD"
 * c-basic-offset: 4
 * tab-width: 4
 * indent-tabs-mode: nil
 * End:
 */<|MERGE_RESOLUTION|>--- conflicted
+++ resolved
@@ -302,14 +302,7 @@
             int new_cpu = (int)find_first_set_bit(cpumap) % num_online_cpus();
 
             vcpu_pause(v);
-<<<<<<< HEAD
-            if ( v->processor != new_cpu ){
-                set_bit(_VCPUF_cpu_migrated, &v->vcpu_flags);
-                arch_migrate_cpu(v, new_cpu);
-            }
-=======
             vcpu_migrate_cpu(v, new_cpu);
->>>>>>> 2d76e4de
             set_bit(_VCPUF_cpu_pinned, &v->vcpu_flags);
             vcpu_unpause(v);
         }
