--- conflicted
+++ resolved
@@ -8,20 +8,14 @@
 #define KEYPRESS_SOFTIRQ                  3
 #define NMI_SOFTIRQ                       4
 #define PAGE_SCRUB_SOFTIRQ                5
-<<<<<<< HEAD
 #define TRACE_SOFTIRQ                     6
+#ifdef	__ia64__
+#define CMC_DISABLE_SOFTIRQ               7
+#define CMC_ENABLE_SOFTIRQ                8
+#define NR_SOFTIRQS                       9
+#else	/* __ia64__ */
 #define NR_SOFTIRQS                       7
-=======
-#define DOMAIN_SHUTDOWN_FINALISE_SOFTIRQ  6
-#define TRACE_SOFTIRQ                     7
-#ifdef	__ia64__
-#define CMC_DISABLE_SOFTIRQ               8
-#define CMC_ENABLE_SOFTIRQ                9
-#define NR_SOFTIRQS                      10
-#else	/* __ia64__ */
-#define NR_SOFTIRQS                       8
 #endif	/* __ia64__ */
->>>>>>> 7e0011c3
 
 #ifndef __ASSEMBLY__
 
